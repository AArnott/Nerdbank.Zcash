# Please see the documentation for all configuration options:
# https://docs.github.com/en/code-security/dependabot/dependabot-version-updates/configuration-options-for-the-dependabot.yml-file

version: 2
updates:
- package-ecosystem: nuget
  directory: /
  schedule:
<<<<<<< HEAD
    interval: weekly
  ignore:
  # This package has unlisted versions on nuget.org that are not supported. Avoid them.
  - dependency-name: dotnet-format
    versions: ["6.x", "7.x", "8.x", "9.x"]
- package-ecosystem: cargo
  directory: /src/nerdbank-zcash-rust
  schedule:
=======
>>>>>>> 27eb2a1c
    interval: weekly<|MERGE_RESOLUTION|>--- conflicted
+++ resolved
@@ -6,15 +6,8 @@
 - package-ecosystem: nuget
   directory: /
   schedule:
-<<<<<<< HEAD
     interval: weekly
-  ignore:
-  # This package has unlisted versions on nuget.org that are not supported. Avoid them.
-  - dependency-name: dotnet-format
-    versions: ["6.x", "7.x", "8.x", "9.x"]
 - package-ecosystem: cargo
   directory: /src/nerdbank-zcash-rust
   schedule:
-=======
->>>>>>> 27eb2a1c
     interval: weekly