# EditorConfig is awesome:http://EditorConfig.org

# top-most EditorConfig file
root = true

[*]
indent_style = tab

[*.md]
indent_style = space
indent_size = 2

[*.axaml]
indent_style = space
indent_size = 2

# (Please don't specify an indent_size here; that has too many unintended consequences.)

[*.yml]
indent_size = 2
indent_style = space

# Code files
[*.{cs,csx,vb,vbx,h,cpp,idl}]
indent_size = 4
indent_style = tab
insert_final_newline = true
trim_trailing_whitespace = true
file_header_template = Copyright (c) Andrew Arnott. All rights reserved.\nLicensed under the MIT license. See LICENSE file in the project root for full license information.

# MSBuild project files
[*.{csproj,vbproj,vcxproj,vcxproj.filters,proj,projitems,shproj,msbuildproj,props,targets}]
indent_size = 2
indent_style = space

# Xml config files
[*.{ruleset,config,nuspec,resx,vsixmanifest,vsct,runsettings}]
indent_size = 2

# JSON files
[*.json]
indent_size = 2
indent_style = tab

[*.ps1]
indent_style = space
indent_size = 4

# Dotnet code style settings:
[*.{cs,vb}]
# Sort using and Import directives with System.* appearing first
dotnet_sort_system_directives_first = true
dotnet_separate_import_directive_groups = false
dotnet_style_qualification_for_field = true:warning
dotnet_style_qualification_for_property = true:warning
dotnet_style_qualification_for_method = true:warning
dotnet_style_qualification_for_event = true:warning

# Use language keywords instead of framework type names for type references
dotnet_style_predefined_type_for_locals_parameters_members = true:suggestion
dotnet_style_predefined_type_for_member_access = true:suggestion

# Suggest more modern language features when available
dotnet_style_object_initializer = true:suggestion
dotnet_style_collection_initializer = true:suggestion
dotnet_style_coalesce_expression = true:suggestion
dotnet_style_null_propagation = true:suggestion
dotnet_style_explicit_tuple_names = true:suggestion

# Non-private static fields are PascalCase
dotnet_naming_rule.non_private_static_fields_should_be_pascal_case.severity = suggestion
dotnet_naming_rule.non_private_static_fields_should_be_pascal_case.symbols = non_private_static_fields
dotnet_naming_rule.non_private_static_fields_should_be_pascal_case.style = non_private_static_field_style

dotnet_naming_symbols.non_private_static_fields.applicable_kinds = field
dotnet_naming_symbols.non_private_static_fields.applicable_accessibilities = public, protected, internal, protected internal, private protected
dotnet_naming_symbols.non_private_static_fields.required_modifiers = static

dotnet_naming_style.non_private_static_field_style.capitalization = pascal_case

# Constants are PascalCase
dotnet_naming_rule.constants_should_be_pascal_case.severity = suggestion
dotnet_naming_rule.constants_should_be_pascal_case.symbols = constants
dotnet_naming_rule.constants_should_be_pascal_case.style = constant_style

dotnet_naming_symbols.constants.applicable_kinds = field, local
dotnet_naming_symbols.constants.required_modifiers = const

dotnet_naming_style.constant_style.capitalization = pascal_case

# Static fields are camelCase
dotnet_naming_rule.static_fields_should_be_camel_case.severity = suggestion
dotnet_naming_rule.static_fields_should_be_camel_case.symbols = static_fields
dotnet_naming_rule.static_fields_should_be_camel_case.style = static_field_style

dotnet_naming_symbols.static_fields.applicable_kinds = field
dotnet_naming_symbols.static_fields.required_modifiers = static

dotnet_naming_style.static_field_style.capitalization = camel_case

# Instance fields are camelCase
dotnet_naming_rule.instance_fields_should_be_camel_case.severity = suggestion
dotnet_naming_rule.instance_fields_should_be_camel_case.symbols = instance_fields
dotnet_naming_rule.instance_fields_should_be_camel_case.style = instance_field_style

dotnet_naming_symbols.instance_fields.applicable_kinds = field

dotnet_naming_style.instance_field_style.capitalization = camel_case

# Locals and parameters are camelCase
dotnet_naming_rule.locals_should_be_camel_case.severity = suggestion
dotnet_naming_rule.locals_should_be_camel_case.symbols = locals_and_parameters
dotnet_naming_rule.locals_should_be_camel_case.style = camel_case_style

dotnet_naming_symbols.locals_and_parameters.applicable_kinds = parameter, local

dotnet_naming_style.camel_case_style.capitalization = camel_case

# Local functions are PascalCase
dotnet_naming_rule.local_functions_should_be_pascal_case.severity = suggestion
dotnet_naming_rule.local_functions_should_be_pascal_case.symbols = local_functions
dotnet_naming_rule.local_functions_should_be_pascal_case.style = local_function_style

dotnet_naming_symbols.local_functions.applicable_kinds = local_function

dotnet_naming_style.local_function_style.capitalization = pascal_case

# By default, name items with PascalCase
dotnet_naming_rule.members_should_be_pascal_case.severity = suggestion
dotnet_naming_rule.members_should_be_pascal_case.symbols = all_members
dotnet_naming_rule.members_should_be_pascal_case.style = pascal_case_style

dotnet_naming_symbols.all_members.applicable_kinds = *

dotnet_naming_style.pascal_case_style.capitalization = pascal_case

# CSharp code style settings:
[*.cs]
# Indentation preferences
csharp_indent_block_contents = true
csharp_indent_braces = false
csharp_indent_case_contents = true
csharp_indent_switch_labels = true
csharp_indent_labels = flush_left

# Prefer "var" everywhere
csharp_style_var_for_built_in_types = false
csharp_style_var_when_type_is_apparent = true:suggestion
csharp_style_var_elsewhere = false:warning

# Prefer method-like constructs to have a block body
csharp_style_expression_bodied_methods = false:none
csharp_style_expression_bodied_constructors = false:none
csharp_style_expression_bodied_operators = false:none

# Prefer property-like constructs to have an expression-body
csharp_style_expression_bodied_properties = true:none
csharp_style_expression_bodied_indexers = true:none
csharp_style_expression_bodied_accessors = true:none

# Suggest more modern language features when available
csharp_style_pattern_matching_over_is_with_cast_check = true:suggestion
csharp_style_pattern_matching_over_as_with_null_check = true:suggestion
csharp_style_inlined_variable_declaration = true:suggestion
csharp_style_throw_expression = true:suggestion
csharp_style_conditional_delegate_call = true:suggestion

# Newline settings
csharp_new_line_before_open_brace = all
csharp_new_line_before_else = true
csharp_new_line_before_catch = true
csharp_new_line_before_finally = true
csharp_new_line_before_members_in_object_initializers = true
csharp_new_line_before_members_in_anonymous_types = true

# Blocks are allowed
csharp_prefer_braces = true:silent

# SA1130: Use lambda syntax
dotnet_diagnostic.SA1130.severity = silent

# SA1133: Each attribute should be placed on its own set of square brackets
dotnet_diagnostic.SA1133.severity = silent

# IDE1006: Naming Styles - StyleCop handles these for us
dotnet_diagnostic.IDE1006.severity = none

dotnet_diagnostic.DOC100.severity = silent
dotnet_diagnostic.DOC104.severity = warning
dotnet_diagnostic.DOC105.severity = warning
dotnet_diagnostic.DOC106.severity = warning
dotnet_diagnostic.DOC107.severity = warning
dotnet_diagnostic.DOC108.severity = warning
dotnet_diagnostic.DOC200.severity = warning
dotnet_diagnostic.DOC202.severity = warning

# CA1062: Validate arguments of public methods
dotnet_diagnostic.CA1062.severity = warning

# SA1010: Opening square brackets must be spaced correctly
dotnet_diagnostic.SA1010.severity = silent # https://github.com/DotNetAnalyzers/StyleCopAnalyzers/issues/3687

# SA1601: Partial elements should be documented
dotnet_diagnostic.SA1601.severity = silent

<<<<<<< HEAD
# MsgPack001: Avoid mutable default options
dotnet_diagnostic.MsgPack001.severity = error

# MsgPack002: Avoid mutable static options
dotnet_diagnostic.MsgPack002.severity = error
=======
# SA1010: Opening square brackets must be spaced correctly
dotnet_diagnostic.SA1010.severity = silent # workaround StyleCop not supporting C# 12 array literals
>>>>>>> fe4d048d

[*.sln]
indent_style = tab<|MERGE_RESOLUTION|>--- conflicted
+++ resolved
@@ -203,16 +203,14 @@
 # SA1601: Partial elements should be documented
 dotnet_diagnostic.SA1601.severity = silent
 
-<<<<<<< HEAD
+# SA1010: Opening square brackets must be spaced correctly
+dotnet_diagnostic.SA1010.severity = silent # workaround StyleCop not supporting C# 12 array literals
+
 # MsgPack001: Avoid mutable default options
 dotnet_diagnostic.MsgPack001.severity = error
 
 # MsgPack002: Avoid mutable static options
 dotnet_diagnostic.MsgPack002.severity = error
-=======
-# SA1010: Opening square brackets must be spaced correctly
-dotnet_diagnostic.SA1010.severity = silent # workaround StyleCop not supporting C# 12 array literals
->>>>>>> fe4d048d
 
 [*.sln]
 indent_style = tab