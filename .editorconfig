# EditorConfig is awesome:http://EditorConfig.org

# top-most EditorConfig file
root = true

[*]
indent_style = tab

[*.md]
indent_style = space
indent_size = 2

[*.axaml]
indent_style = space
indent_size = 2

# (Please don't specify an indent_size here; that has too many unintended consequences.)

[*.yml]
indent_size = 2
indent_style = space

# Code files
[*.{cs,csx,vb,vbx,h,cpp,idl}]
indent_size = 4
indent_style = tab
insert_final_newline = true
trim_trailing_whitespace = true
file_header_template = Copyright (c) Andrew Arnott. All rights reserved.\nLicensed under the MIT license. See LICENSE file in the project root for full license information.

# MSBuild project files
[*.{csproj,vbproj,vcxproj,vcxproj.filters,proj,projitems,shproj,msbuildproj,props,targets}]
indent_size = 2
indent_style = space

# Xml config files
[*.{ruleset,config,nuspec,resx,vsixmanifest,vsct,runsettings}]
indent_size = 2
indent_style = space

# JSON files
[*.json]
indent_size = 2
indent_style = tab

[*.ps1]
indent_style = space
indent_size = 4

# Dotnet code style settings:
[*.{cs,vb}]
# Sort using and Import directives with System.* appearing first
dotnet_sort_system_directives_first = true
dotnet_separate_import_directive_groups = false
dotnet_style_qualification_for_field = true:warning
dotnet_style_qualification_for_property = true:warning
dotnet_style_qualification_for_method = true:warning
dotnet_style_qualification_for_event = true:warning

# Use language keywords instead of framework type names for type references
dotnet_style_predefined_type_for_locals_parameters_members = true:suggestion
dotnet_style_predefined_type_for_member_access = true:suggestion

# Suggest more modern language features when available
dotnet_style_object_initializer = true:suggestion
dotnet_style_collection_initializer = true:suggestion
dotnet_style_coalesce_expression = true:suggestion
dotnet_style_null_propagation = true:suggestion
dotnet_style_explicit_tuple_names = true:suggestion

# Non-private static fields are PascalCase
dotnet_naming_rule.non_private_static_fields_should_be_pascal_case.severity = suggestion
dotnet_naming_rule.non_private_static_fields_should_be_pascal_case.symbols = non_private_static_fields
dotnet_naming_rule.non_private_static_fields_should_be_pascal_case.style = non_private_static_field_style

dotnet_naming_symbols.non_private_static_fields.applicable_kinds = field
dotnet_naming_symbols.non_private_static_fields.applicable_accessibilities = public, protected, internal, protected internal, private protected
dotnet_naming_symbols.non_private_static_fields.required_modifiers = static

dotnet_naming_style.non_private_static_field_style.capitalization = pascal_case

# Constants are PascalCase
dotnet_naming_rule.constants_should_be_pascal_case.severity = suggestion
dotnet_naming_rule.constants_should_be_pascal_case.symbols = constants
dotnet_naming_rule.constants_should_be_pascal_case.style = constant_style

dotnet_naming_symbols.constants.applicable_kinds = field, local
dotnet_naming_symbols.constants.required_modifiers = const

dotnet_naming_style.constant_style.capitalization = pascal_case

# Static fields are camelCase
dotnet_naming_rule.static_fields_should_be_camel_case.severity = suggestion
dotnet_naming_rule.static_fields_should_be_camel_case.symbols = static_fields
dotnet_naming_rule.static_fields_should_be_camel_case.style = static_field_style

dotnet_naming_symbols.static_fields.applicable_kinds = field
dotnet_naming_symbols.static_fields.required_modifiers = static

dotnet_naming_style.static_field_style.capitalization = camel_case

# Instance fields are camelCase
dotnet_naming_rule.instance_fields_should_be_camel_case.severity = suggestion
dotnet_naming_rule.instance_fields_should_be_camel_case.symbols = instance_fields
dotnet_naming_rule.instance_fields_should_be_camel_case.style = instance_field_style

dotnet_naming_symbols.instance_fields.applicable_kinds = field

dotnet_naming_style.instance_field_style.capitalization = camel_case

# Locals and parameters are camelCase
dotnet_naming_rule.locals_should_be_camel_case.severity = suggestion
dotnet_naming_rule.locals_should_be_camel_case.symbols = locals_and_parameters
dotnet_naming_rule.locals_should_be_camel_case.style = camel_case_style

dotnet_naming_symbols.locals_and_parameters.applicable_kinds = parameter, local

dotnet_naming_style.camel_case_style.capitalization = camel_case

# Local functions are PascalCase
dotnet_naming_rule.local_functions_should_be_pascal_case.severity = suggestion
dotnet_naming_rule.local_functions_should_be_pascal_case.symbols = local_functions
dotnet_naming_rule.local_functions_should_be_pascal_case.style = local_function_style

dotnet_naming_symbols.local_functions.applicable_kinds = local_function

dotnet_naming_style.local_function_style.capitalization = pascal_case

# By default, name items with PascalCase
dotnet_naming_rule.members_should_be_pascal_case.severity = suggestion
dotnet_naming_rule.members_should_be_pascal_case.symbols = all_members
dotnet_naming_rule.members_should_be_pascal_case.style = pascal_case_style

dotnet_naming_symbols.all_members.applicable_kinds = *

dotnet_naming_style.pascal_case_style.capitalization = pascal_case

# CSharp code style settings:
[*.cs]
# Indentation preferences
csharp_indent_block_contents = true
csharp_indent_braces = false
csharp_indent_case_contents = true
csharp_indent_switch_labels = true
csharp_indent_labels = flush_left

# Prefer "var" everywhere
csharp_style_var_for_built_in_types = false
csharp_style_var_when_type_is_apparent = true:suggestion
csharp_style_var_elsewhere = false:warning

# Prefer method-like constructs to have a block body
csharp_style_expression_bodied_methods = false:none
csharp_style_expression_bodied_constructors = false:none
csharp_style_expression_bodied_operators = false:none

# Prefer property-like constructs to have an expression-body
csharp_style_expression_bodied_properties = true:none
csharp_style_expression_bodied_indexers = true:none
csharp_style_expression_bodied_accessors = true:none

# Suggest more modern language features when available
csharp_style_pattern_matching_over_is_with_cast_check = true:suggestion
csharp_style_pattern_matching_over_as_with_null_check = true:suggestion
csharp_style_inlined_variable_declaration = true:suggestion
csharp_style_throw_expression = true:suggestion
csharp_style_conditional_delegate_call = true:suggestion

# Newline settings
csharp_new_line_before_open_brace = all
csharp_new_line_before_else = true
csharp_new_line_before_catch = true
csharp_new_line_before_finally = true
csharp_new_line_before_members_in_object_initializers = true
csharp_new_line_before_members_in_anonymous_types = true

# Blocks are allowed
csharp_prefer_braces = true:silent

# SA1130: Use lambda syntax
dotnet_diagnostic.SA1130.severity = silent

# SA1133: Each attribute should be placed on its own set of square brackets
dotnet_diagnostic.SA1133.severity = silent

# IDE1006: Naming Styles - StyleCop handles these for us
dotnet_diagnostic.IDE1006.severity = none

dotnet_diagnostic.DOC100.severity = silent
dotnet_diagnostic.DOC104.severity = warning
dotnet_diagnostic.DOC105.severity = warning
dotnet_diagnostic.DOC106.severity = warning
dotnet_diagnostic.DOC107.severity = warning
dotnet_diagnostic.DOC108.severity = warning
dotnet_diagnostic.DOC200.severity = warning
dotnet_diagnostic.DOC202.severity = warning

# CA1062: Validate arguments of public methods
dotnet_diagnostic.CA1062.severity = warning

<<<<<<< HEAD
# SA1010: Opening square brackets must be spaced correctly
dotnet_diagnostic.SA1010.severity = silent # https://github.com/DotNetAnalyzers/StyleCopAnalyzers/issues/3687
=======
# CA2016: Forward the CancellationToken parameter
dotnet_diagnostic.CA2016.severity = warning
>>>>>>> 401b29f1

# SA1601: Partial elements should be documented
dotnet_diagnostic.SA1601.severity = silent

# SA1010: Opening square brackets must be spaced correctly
dotnet_diagnostic.SA1010.severity = silent # workaround StyleCop not supporting C# 12 array literals

# MsgPack001: Avoid mutable default options
dotnet_diagnostic.MsgPack001.severity = error

# MsgPack002: Avoid mutable static options
dotnet_diagnostic.MsgPack002.severity = error

[*.sln]
indent_style = tab<|MERGE_RESOLUTION|>--- conflicted
+++ resolved
@@ -198,13 +198,11 @@
 # CA1062: Validate arguments of public methods
 dotnet_diagnostic.CA1062.severity = warning
 
-<<<<<<< HEAD
+# CA2016: Forward the CancellationToken parameter
+dotnet_diagnostic.CA2016.severity = warning
+
 # SA1010: Opening square brackets must be spaced correctly
 dotnet_diagnostic.SA1010.severity = silent # https://github.com/DotNetAnalyzers/StyleCopAnalyzers/issues/3687
-=======
-# CA2016: Forward the CancellationToken parameter
-dotnet_diagnostic.CA2016.severity = warning
->>>>>>> 401b29f1
 
 # SA1601: Partial elements should be documented
 dotnet_diagnostic.SA1601.severity = silent
