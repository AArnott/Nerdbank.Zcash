{
<<<<<<< HEAD
	"sdk": {
		"version": "8.0.300",
		"rollForward": "patch",
		"allowPrerelease": false
	},
	"msbuild-sdks": {
		"Microsoft.Build.Traversal": "4.1.0"
	}
=======
  "sdk": {
    "version": "8.0.400",
    "rollForward": "patch",
    "allowPrerelease": false
  }
>>>>>>> 93702f09
}<|MERGE_RESOLUTION|>--- conflicted
+++ resolved
@@ -1,18 +1,10 @@
 {
-<<<<<<< HEAD
 	"sdk": {
-		"version": "8.0.300",
+		"version": "8.0.400",
 		"rollForward": "patch",
 		"allowPrerelease": false
 	},
 	"msbuild-sdks": {
 		"Microsoft.Build.Traversal": "4.1.0"
 	}
-=======
-  "sdk": {
-    "version": "8.0.400",
-    "rollForward": "patch",
-    "allowPrerelease": false
-  }
->>>>>>> 93702f09
 }