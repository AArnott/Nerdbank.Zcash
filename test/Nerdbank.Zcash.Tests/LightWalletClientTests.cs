--- conflicted
+++ resolved
@@ -131,19 +131,11 @@
 		{
 			new Nerdbank.Zcash.Transaction.SendItem(DefaultAccount.DefaultAddress, 1.0m, default),
 		};
-<<<<<<< HEAD
-		UniException.Other ex = await Assert.ThrowsAsync<UniException.Other>(() =>
+		LightWalletException ex = await Assert.ThrowsAsync<LightWalletException>(() =>
 			this.client.SendAsync(
 				sends,
 				new Progress<LightWalletClient.SendProgress>(p => this.logger.WriteLine($"{p}")),
 				this.TimeoutToken));
-=======
-		LightWalletException ex = await Assert.ThrowsAsync<LightWalletException>(() =>
-		this.client.SendAsync(
-			sends,
-			new Progress<LightWalletClient.SendProgress>(p => this.logger.WriteLine($"{p}")),
-			this.TimeoutToken));
->>>>>>> 21e8ed8c
 		this.logger.WriteLine(ex.Message);
 		Assert.Equal(LightWalletException.ErrorCode.Other, ex.Code);
 	}
