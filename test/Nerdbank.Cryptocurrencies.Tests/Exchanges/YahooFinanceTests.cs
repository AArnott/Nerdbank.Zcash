﻿// Copyright (c) Andrew Arnott. All rights reserved.
// Licensed under the MIT license. See LICENSE file in the project root for full license information.

using System.Globalization;
using Nerdbank.Cryptocurrencies.Exchanges;

[Trait("RequiresNetwork", "true")]
public class YahooFinanceTests(ITestOutputHelper logger) : HistoricalPriceTestBase(logger)
{
	private readonly YahooFinance exchange = new(new HttpClient() { DefaultRequestHeaders = { { "User-Agent", "Nerdbank.Cryptocurrencies.Tests" } } });

	protected override IHistoricalExchangeRateProvider Provider => this.exchange;

	protected override string? SkipGetExchangeRateTests => "Authentication now required.";

	[Fact(Skip = "Authentication now required.")]
	public async Task GetZecUsdHistoricalPricing()
	{
		DateTimeOffset when = DateTimeOffset.Parse("11/3/2022", CultureInfo.InvariantCulture);
		ExchangeRate? exchangeRate = await this.exchange.GetExchangeRateAsync(UsdZec, when, this.TimeoutToken);
		this.Logger.WriteLine($"{when:d} {exchangeRate}");
		Assert.Equal(Security.USD.Amount((50.312881m + 50.36557m) / 2), exchangeRate.Value.InBasisAmount);
	}
<<<<<<< HEAD

	[Fact]
	public async Task GetHistoricalPricing_TooFarBack()
	{
		DateTimeOffset when = DateTimeOffset.Parse("11/3/2005", CultureInfo.InvariantCulture);
		Assert.Null(await this.exchange.GetExchangeRateAsync(UsdZec, when, this.TimeoutToken));
	}

	[Fact]
	public async Task GetHistoricalPricing_TooFarForward()
	{
		DateTimeOffset when = DateTimeOffset.Now.AddDays(2);
		Assert.Null(await this.exchange.GetExchangeRateAsync(UsdZec, when, this.TimeoutToken));
	}

	[Fact]
	public async Task GetHistoricalPricing_Now()
	{
		DateTimeOffset when = DateTimeOffset.Now;
		ExchangeRate? rate = await this.exchange.GetExchangeRateAsync(UsdZec, when, this.TimeoutToken);
		Assert.NotNull(rate);
		this.Logger.WriteLine($"{rate}");
	}

	[Fact]
	public async Task GetAvailableTradingPairsAsync()
	{
		IReadOnlyCollection<TradingPair> pairs = await this.exchange.GetAvailableTradingPairsAsync(this.TimeoutToken);
		Assert.NotEmpty(pairs);
		foreach (TradingPair pair in pairs)
		{
			this.Logger.WriteLine($"{pair}");
		}
	}
=======
>>>>>>> d9f27db4
}<|MERGE_RESOLUTION|>--- conflicted
+++ resolved
@@ -21,41 +21,4 @@
 		this.Logger.WriteLine($"{when:d} {exchangeRate}");
 		Assert.Equal(Security.USD.Amount((50.312881m + 50.36557m) / 2), exchangeRate.Value.InBasisAmount);
 	}
-<<<<<<< HEAD
-
-	[Fact]
-	public async Task GetHistoricalPricing_TooFarBack()
-	{
-		DateTimeOffset when = DateTimeOffset.Parse("11/3/2005", CultureInfo.InvariantCulture);
-		Assert.Null(await this.exchange.GetExchangeRateAsync(UsdZec, when, this.TimeoutToken));
-	}
-
-	[Fact]
-	public async Task GetHistoricalPricing_TooFarForward()
-	{
-		DateTimeOffset when = DateTimeOffset.Now.AddDays(2);
-		Assert.Null(await this.exchange.GetExchangeRateAsync(UsdZec, when, this.TimeoutToken));
-	}
-
-	[Fact]
-	public async Task GetHistoricalPricing_Now()
-	{
-		DateTimeOffset when = DateTimeOffset.Now;
-		ExchangeRate? rate = await this.exchange.GetExchangeRateAsync(UsdZec, when, this.TimeoutToken);
-		Assert.NotNull(rate);
-		this.Logger.WriteLine($"{rate}");
-	}
-
-	[Fact]
-	public async Task GetAvailableTradingPairsAsync()
-	{
-		IReadOnlyCollection<TradingPair> pairs = await this.exchange.GetAvailableTradingPairsAsync(this.TimeoutToken);
-		Assert.NotEmpty(pairs);
-		foreach (TradingPair pair in pairs)
-		{
-			this.Logger.WriteLine($"{pair}");
-		}
-	}
-=======
->>>>>>> d9f27db4
 }