#!/usr/bin/env pwsh

<#
.SYNOPSIS
    Builds the rust dynamic link library for all supported targets.
.PARAMETER Release
    Build in release mode.
.PARAMETER WinArm64Only
    Build only the win-arm64 target.
.PARAMETER WinX64Only
    Build only the win-x64 target.
#>

[CmdletBinding(SupportsShouldProcess = $true)]
Param(
    [switch]$Release,
    [switch]$WinArm64Only,
    [switch]$WinX64Only
)

$buildArgs = @()
if ($Release) {
    $buildArgs += '-r'
}

Push-Location $PSScriptRoot

.\generate_cs_bindings.ps1

$buildArgsNoTargets = $buildArgs
if ($WinArm64Only) {
<<<<<<< HEAD
    $rustTargets = ,'aarch64-pc-windows-msvc'
} elseif ($WinX64Only) {
    $rustTargets = ,'x86_64-pc-windows-msvc'
}else {
    $rustTargets = @(..\..\azure-pipelines\Get-RustTargets.ps1)
}

$rustTargets | % { $buildArgs += "--target=$_"}
=======
    $rustTargets = , 'aarch64-pc-windows-msvc'
}
elseif ($WinX64Only) {
    $rustTargets = , 'x86_64-pc-windows-msvc'
}
else {
    $rustTargets = @(..\..\azure-pipelines\Get-RustTargets.ps1)
}

$winArm64Required = $false
$otherTargetsRequired = $false
$rustTargets | % { 
    if ($_ -eq 'aarch64-pc-windows-msvc') {
        $winArm64Required = $true
    }
    else {
        $otherTargetsRequired = $true
        $buildArgs += "--target=$_"
    }
}

if ($winArm64Required) {
    Write-Host "Building for win-arm64"
    Copy-Item cargoTomlTargets/win-arm64/* -Force
    cargo build @buildArgsNoTargets --target aarch64-pc-windows-msvc
    Copy-Item .\Cargo.toml, .\Cargo.lock .\cargoTomlTargets\win-arm64 -Force
    if ($LASTEXITCODE -ne 0) {
        exit $LASTEXITCODE
    }
}
>>>>>>> 21e8ed8c

Write-Host "Building for $buildArgs"
cargo build @buildArgs
if ($LASTEXITCODE -ne 0) {
    exit $LASTEXITCODE
}

$configPathSegment = 'debug'
if ($Release) { $configPathSegment = 'release' }
$rustTargets | % {
    New-Item -ItemType Directory -Path "..\..\obj\src\nerdbank-zcash-rust\$configPathSegment\$_" -Force | Out-Null
    Copy-Item "target/$_/$configPathSegment/*nerdbank_zcash_rust*" "..\..\obj\src\nerdbank-zcash-rust\$configPathSegment\$_"
}

Pop-Location<|MERGE_RESOLUTION|>--- conflicted
+++ resolved
@@ -29,7 +29,6 @@
 
 $buildArgsNoTargets = $buildArgs
 if ($WinArm64Only) {
-<<<<<<< HEAD
     $rustTargets = ,'aarch64-pc-windows-msvc'
 } elseif ($WinX64Only) {
     $rustTargets = ,'x86_64-pc-windows-msvc'
@@ -38,38 +37,6 @@
 }
 
 $rustTargets | % { $buildArgs += "--target=$_"}
-=======
-    $rustTargets = , 'aarch64-pc-windows-msvc'
-}
-elseif ($WinX64Only) {
-    $rustTargets = , 'x86_64-pc-windows-msvc'
-}
-else {
-    $rustTargets = @(..\..\azure-pipelines\Get-RustTargets.ps1)
-}
-
-$winArm64Required = $false
-$otherTargetsRequired = $false
-$rustTargets | % { 
-    if ($_ -eq 'aarch64-pc-windows-msvc') {
-        $winArm64Required = $true
-    }
-    else {
-        $otherTargetsRequired = $true
-        $buildArgs += "--target=$_"
-    }
-}
-
-if ($winArm64Required) {
-    Write-Host "Building for win-arm64"
-    Copy-Item cargoTomlTargets/win-arm64/* -Force
-    cargo build @buildArgsNoTargets --target aarch64-pc-windows-msvc
-    Copy-Item .\Cargo.toml, .\Cargo.lock .\cargoTomlTargets\win-arm64 -Force
-    if ($LASTEXITCODE -ne 0) {
-        exit $LASTEXITCODE
-    }
-}
->>>>>>> 21e8ed8c
 
 Write-Host "Building for $buildArgs"
 cargo build @buildArgs
