use futures_util::TryStreamExt;
use http::Uri;
use orchard::keys::Scope;
use prost::bytes::Buf;
use rusqlite::{named_params, Connection};
use std::{path::Path, sync::Arc};
use tokio::{
    select,
    sync::{mpsc, Mutex},
};
use tokio_util::sync::CancellationToken;
use tonic::{transport::Channel, Status};
use tracing::{debug, info};
use uniffi::deps::anyhow;
use zcash_client_sqlite::{error::SqliteClientError, AccountId, WalletDb};
use zcash_keys::address::UnifiedAddress;
use zcash_primitives::{
    consensus::{BlockHeight, BranchId, Network, NetworkUpgrade, Parameters},
    legacy::TransparentAddress,
    memo::Memo,
    merkle_tree::HashSer,
    transaction::{
        components::{Amount, OutPoint},
        Transaction, TxId,
    },
};

use zcash_client_backend::{
    data_api::{
        chain::{scan_cached_blocks, ChainState, CommitmentTreeRoot},
        scanning::{ScanPriority, ScanRange},
        wallet::decrypt_and_store_transaction,
        WalletCommitmentTrees, WalletRead, WalletWrite,
    },
    encoding::AddressCodec,
    proto::{
        compact_formats::CompactBlock,
        service::{
            self, compact_tx_streamer_client::CompactTxStreamerClient, BlockId, BlockRange, Empty,
            TransparentAddressBlockFilter, TxFilter,
        },
    },
    wallet::WalletTransparentOutput,
};

use crate::{
    backing_store::Db,
    block_source::BlockCacheError,
    error::Error,
    grpc::get_client,
    interop::{SyncUpdate, SyncUpdateData, TransactionNote},
    lightclient::parse_network,
    resilience::webrequest_with_retry,
    sql_statements::GET_TRANSACTIONS_SQL,
};

type ChainError =
    zcash_client_backend::data_api::chain::error::Error<SqliteClientError, BlockCacheError>;

/// The number of sapling spends+outputs and orchard actions that should be in each downloaded chunk.
const BLOCK_ACTIONS_MEMORY_LIMIT: usize = 100_000;

/// The capacity of the channel that receives vectors of CompactBlock.
///
/// This should be a relatively low number for scanning efficiency, but
/// high enough that we don't wait too long for download before starting to scan.
const CHUNK_CHANNEL_CAPACITY: usize = 10;

/// The approximate number of actions for each chunk that we submit to the downloaded channel.
const BLOCKS_CHUNK_THRESHOLD: usize = BLOCK_ACTIONS_MEMORY_LIMIT / CHUNK_CHANNEL_CAPACITY;

pub async fn sync<P: AsRef<Path>>(
    uri: Uri,
    data_file: P,
    progress: Option<Box<dyn SyncUpdate>>,
    continually: bool,
    cancellation_token: CancellationToken,
) -> Result<SyncUpdateData, Error> {
    let mut client = get_client(uri.clone()).await?;
    let info = webrequest_with_retry(
        || async {
            Ok(client
                .clone()
                .get_lightd_info(service::Empty {})
                .await?
                .into_inner())
        },
        cancellation_token.clone(),
    )
    .await?;
    let network = parse_network(&info)?;

    let mut db = Db::load(&data_file, network)?;
    let conn = Connection::open(&data_file)?;

    // 1) Download note commitment tree data from lightwalletd
    // 2) Pass the commitment tree data to the database.
    update_subtree_roots(&mut client.clone(), &mut db.data).await?;

    let mut tip_height: BlockHeight;
    loop {
        // 3) Download chain tip metadata from lightwalletd
        tip_height = webrequest_with_retry(
            || async {
                Ok(client
                    .clone()
                    .get_latest_block(service::ChainSpec::default())
                    .await?
                    .get_ref()
                    .height)
            },
            cancellation_token.clone(),
        )
        .await?
        .try_into()
        .map_err(|e| Error::Internal(format!("Invalid block height: {}", e)))?;

        // 4) Notify the wallet of the updated chain tip.
        db.data.update_chain_tip(tip_height)?;

        fn report_new_transactions<P: AsRef<Path>>(
            txids: Vec<TxId>,
            progress: &Option<Box<dyn SyncUpdate>>,
            data_file: &P,
            db: &mut Db,
            conn: &Connection,
            network: Network,
        ) -> Result<(), Error> {
            if !txids.is_empty() {
                initialize_transaction_fees(db, conn)?;
                if let Some(sink) = progress.as_ref() {
                    let mut conn = Connection::open(data_file)?;
                    let new_transactions = get_transactions(db, &mut conn, &network, None, None)?
                        .iter()
                        .filter(|r| {
                            TryInto::<[u8; 32]>::try_into(r.txid.clone())
                                .map(|a| txids.contains(&TxId::from_bytes(a)))
                                .unwrap_or(false)
                        })
                        .cloned()
                        .collect::<Vec<_>>();
                    if !new_transactions.is_empty() {
                        sink.report_transactions(new_transactions);
                    }
                }
            }

            Ok(())
        }

        // Download all the transparent ops related to the wallet first.
        // We don't need batches for this as that would just multiply the number of LWD requests we have to make.
        let taddrs_by_account = db.data.get_transparent_addresses_and_sync_heights()?;
        for addr_info in taddrs_by_account {
            let txids = download_transparent_transactions(
                &mut client,
                &mut db,
                &network,
                &addr_info.address,
                addr_info.height,
                tip_height,
                cancellation_token.clone(),
            )
            .await?;
            report_new_transactions(txids, &progress, &data_file, &mut db, &conn, network)?;
        }

        // 5) Get the suggested scan ranges from the wallet database
        let mut scan_ranges = db.data.suggest_scan_ranges()?;

        // 6) Run the following loop until the wallet's view of the chain tip as of the previous wallet
        //    session is valid.
        loop {
            // If there is a range of blocks that needs to be verified, it will always be returned as
            // the first element of the vector of suggested ranges.
            match scan_ranges.first() {
                Some(scan_range) if scan_range.priority() == ScanPriority::Verify => {
                    // Download and scan the blocks and check for scanning errors that indicate that the wallet's chain tip
                    // is out of sync with blockchain history.
                    if download_and_scan_blocks(
                        &mut client,
                        scan_range,
                        &network,
                        Db::load(&data_file, network)?,
                        cancellation_token.clone(),
                    )
                    .await?
                    {
                        // The suggested scan ranges have been updated, so we re-request.
                        scan_ranges = db.data.suggest_scan_ranges()?;
                    } else {
                        // At this point, the cache and scanned data are locally
                        // consistent (though not necessarily consistent with the
                        // latest chain tip - this would be discovered the next time
                        // this codepath is executed after new blocks are received) so
                        // we can break out of the loop.
                        break;
                    }
                }
                _ => {
                    // Nothing to verify; break out of the loop
                    break;
                }
            }
        }

        // 7) Loop over the remaining suggested scan ranges, retrieving the requested data and calling
        //    `scan_cached_blocks` on each range. Periodically, or if a continuity error is
        //    encountered, this process should be repeated starting at step (3).
        // Download the blocks in `scan_range` into the block source. While in this example this
        // step is performed in-line, it's fine for the download of scan ranges to be asynchronous
        // and for the scanner to process the downloaded ranges as they become available in a
        // separate thread. The scan ranges should also be broken down into smaller chunks as
        // appropriate, and for ranges with priority `Historic` it can be useful to download and
        // scan the range in reverse order (to discover more recent unspent notes sooner), or from
        // the start and end of the range inwards.
        let scan_ranges = db.data.suggest_scan_ranges()?;
        debug!("Suggested ranges: {:?}", scan_ranges);

        let mut status = SyncUpdateData {
            current_step: 0,
            // Establish the total work required.
            // For now, we'll just count blocks. But a far better measure is by number of outputs we'll need to scan.
            total_steps: scan_ranges.iter().map(|r| r.len()).sum::<usize>() as u64,
            last_fully_scanned_block: None,
            tip_height: u32::from(tip_height),
            last_error: None,
        };

        fn update_status<'a>(
            status: &'a mut SyncUpdateData,
            data: &WalletDb<Connection, Network>,
        ) -> Result<&'a SyncUpdateData, Error> {
            status.last_fully_scanned_block =
                data.block_fully_scanned()?.map(|b| b.block_height().into());
            Ok(status)
        }

        fn report_status(status: &SyncUpdateData, progress: &Option<Box<dyn SyncUpdate>>) {
            if let Some(sink) = progress.as_ref() {
                sink.update_status(status.clone());
            }
        }

        fn update_and_report_status(
            status: &mut SyncUpdateData,
            data: &WalletDb<Connection, Network>,
            progress: &Option<Box<dyn SyncUpdate>>,
        ) -> Result<(), Error> {
            report_status(update_status(status, data)?, progress);
            Ok(())
        }

        update_and_report_status(&mut status, &db.data, &progress)?;

        let mut caught_up = true;
        for scan_range in scan_ranges.into_iter() {
            if download_and_scan_blocks(
                &mut client,
                &scan_range,
                &network,
                Db::load(&data_file, network)?,
                cancellation_token.clone(),
            )
            .await?
            {
                // The suggested scan ranges have been updated (either due to a continuity
                // error or because a higher priority range has been added).
                caught_up = false;
                break;
            }

            // Download and decrypt the full transactions we found in the compact blocks
            // so we can save their memos to the database.
            let txids_for_new_shielded_transactions = download_full_shielded_transactions(
                &mut client,
                &data_file,
                &mut db,
                &network,
                cancellation_token.clone(),
            )
            .await?;

            report_new_transactions(
                txids_for_new_shielded_transactions,
                &progress,
                &data_file,
                &mut db,
                &conn,
                network,
            )?;

            status.current_step += scan_range.len() as u64;
            update_and_report_status(&mut status, &db.data, &progress)?;
        }

        if caught_up {
            update_status(&mut status, &db.data)?;

            if !continually {
                return Ok(status);
            }

            report_status(&status, &progress);

            // We'll loop around again when the next block is mined.
            // Eventually we should actually do something with the transactions in the mempool too.
            // WARNING: This is vulnerable to a race condition, because if a new block has *already* been mined
            // but not noticed above, we'll end up waiting for yet *another* block to be mined.
            select! {
                _ = cancellation_token.cancelled() => Err(Status::cancelled("Request cancelled")),
                _ = watch_mempool(&mut client) => Ok(()),
            }?;
        }
    }
}

/// Calculates the fee for some transaction.
///
/// Returns `Error::OutPointMissing` if any UTXO consumed by the transaction is not already in the `utxos` table.
fn calculate_transaction_fee(transaction: Transaction, conn: &Connection) -> Result<Amount, Error> {
    fn get_prevout_value(outpoint: &OutPoint, conn: &Connection) -> Result<Amount, Error> {
        Ok(Amount::try_from(
            conn.query_row(
                "SELECT value_zat FROM utxos WHERE prevout_txid = :txid AND prevout_idx = :idx",
                named_params! {
                    ":txid": outpoint.hash(),
                    ":idx": outpoint.n(),
                },
                |row| row.get::<_, i64>(0),
            )
            .map_err(|e| match e {
                rusqlite::Error::QueryReturnedNoRows => Error::OutPointMissing,
                e => e.into(),
            })?,
        )
        .unwrap())
    }

    let transparent_value_balance = transaction
        .transparent_bundle()
        .map_or(Ok(Amount::zero()), |b| {
            b.value_balance(|outpoint| get_prevout_value(outpoint, conn))
        })?;
    let sprout_value_balance = transaction.sprout_bundle().map_or(Amount::zero(), |b| {
        b.value_balance().unwrap_or(Amount::zero())
    });
    let sapling_value_balance = transaction.sapling_value_balance();
    let orchard_value_balance = transaction
        .orchard_bundle()
        .map_or(Amount::zero(), |b| b.value_balance().to_owned());

    Ok((transparent_value_balance
        + sprout_value_balance
        + sapling_value_balance
        + orchard_value_balance)
        .unwrap())
}

/// Initializes the fee column for every transaction that is missing it.
fn initialize_transaction_fees(db: &mut Db, conn: &Connection) -> Result<(), Error> {
    conn.prepare("SELECT txid FROM transactions WHERE fee IS NULL")?
        .query_map([], |r| r.get::<_, [u8; 32]>(0).map(TxId::from_bytes))?
        .try_for_each(|txid| {
            let txid = txid?;
            let tx = db
                .data
                .get_transaction(txid)?
                .ok_or(Error::Internal("Transaction not found.".to_string()))?;

            // Some fees we'll fail to calculate because we're missing UTXOs.
            // that should only happen when it's an incoming transparent transaction from a spent UTXO,
            // but if it's incoming, the user didn't pay the fee anyway so it's not a big deal to not display the fee.
            // If we want to predict whether transactions in the mempool have a ZIP-317 sufficient fee, we'll have to
            // add a way to fetch those UTXO values.
            if let Ok(fee) = calculate_transaction_fee(tx, conn) {
                let txid: [u8; 32] = txid.into();
                conn.execute(
                    "UPDATE transactions SET fee = :fee WHERE txid = :txid",
                    named_params! {
                        ":fee": i64::from(fee),
                        ":txid": txid,
                    },
                )?;
            }
            Ok::<_, Error>(())
        })?;
    Ok(())
}

async fn download_full_shielded_transactions<P: AsRef<Path> + Clone>(
    client: &mut CompactTxStreamerClient<Channel>,
    data_file: P,
    db: &mut Db,
    network: &Network,
    cancellation_token: CancellationToken,
) -> Result<Vec<TxId>, Error> {
    let client = Arc::new(Mutex::new(client));
    // Scope the database connection so it's closed before we use the db argument,
    // to avoid 'database is locked' errors.
    let txids;
    {
        let conn = Connection::open(data_file.clone())?;
        let mut stmt = conn.prepare("SELECT txid FROM transactions WHERE raw IS NULL")?;
        txids = stmt
            .query_map([], |r| r.get::<_, [u8; 32]>(0).map(TxId::from_bytes))?
            .collect::<Result<Vec<_>, _>>()?;
    }

    for txid in txids.iter() {
        let raw_tx = webrequest_with_retry(
            || async {
                Ok(client
                    .lock()
                    .await
                    .get_transaction(TxFilter {
                        hash: txid.as_ref().to_vec(),
                        ..Default::default()
                    })
                    .await?
                    .into_inner())
            },
            cancellation_token.clone(),
        )
        .await?;

        // The consensus branch ID passed in here does not matter:
        // - v4 and below cache it internally, but all we do with this transaction while
        //   it is in memory is decryption and serialization, neither of which use the
        //   consensus branch ID.
        // - v5 and above transactions ignore the argument, and parse the correct value
        //   from their encoding.
        let tx = Transaction::read(raw_tx.data.reader(), BranchId::Sapling)?;
        decrypt_and_store_transaction(network, &mut db.data, &tx)?;
    }

    Ok(txids)
}

async fn update_subtree_roots<P: Parameters>(
    client: &mut CompactTxStreamerClient<Channel>,
    db_data: &mut WalletDb<rusqlite::Connection, P>,
) -> Result<(), anyhow::Error> {
    let mut request = service::GetSubtreeRootsArg::default();
    request.set_shielded_protocol(service::ShieldedProtocol::Sapling);

    let roots: Vec<CommitmentTreeRoot<sapling::Node>> = client
        .get_subtree_roots(request)
        .await?
        .into_inner()
        .and_then(|root| async move {
            let root_hash = sapling::Node::read(&root.root_hash[..])?;
            Ok(CommitmentTreeRoot::from_parts(
                BlockHeight::from_u32(root.completing_block_height as u32),
                root_hash,
            ))
        })
        .try_collect()
        .await?;

    db_data.put_sapling_subtree_roots(0, &roots)?;

    Ok(())
}

async fn download_transparent_transactions(
    client: &mut CompactTxStreamerClient<Channel>,
    db: &mut Db,
    network: &Network,
    address: &TransparentAddress,
    start: Option<BlockHeight>,
    end: BlockHeight,
    cancellation_token: CancellationToken,
) -> Result<Vec<TxId>, Error> {
    let mut txids_for_new_transparent_transactions = vec![];
    let client = Arc::new(Mutex::new(client));
    let transparent_transactions = webrequest_with_retry(
        || async {
            client
                .lock()
                .await
                .get_taddress_txids(TransparentAddressBlockFilter {
                    address: address.encode(network),
                    range: Some(BlockRange {
                        start: Some(BlockId {
                            height: start
                                .unwrap_or_else(|| {
                                    network.activation_height(NetworkUpgrade::Sapling).unwrap()
                                })
                                .into(),
                            ..Default::default()
                        }),
                        end: Some(BlockId {
                            height: end.into(),
                            ..Default::default()
                        }),
                    }),
                })
                .await?
                .into_inner()
                .try_collect::<Vec<_>>()
                .await
        },
        cancellation_token,
    )
    .await?;
    for rawtx in transparent_transactions {
        let height = BlockHeight::from_u32(rawtx.height as u32);
        let tx = Transaction::read(&rawtx.data[..], BranchId::for_height(network, height))?;
        txids_for_new_transparent_transactions.push(tx.txid());

        // Record spends
        decrypt_and_store_transaction(network, &mut db.data, &tx)?;

        // Record receives.
        if let Some(t) = tx.transparent_bundle() {
            for (txout_index, txout) in t.vout.iter().enumerate() {
                let outpoint = OutPoint::new(tx.txid().as_ref().to_owned(), txout_index as u32);
                if let Some(output) =
                    WalletTransparentOutput::from_parts(outpoint, txout.to_owned(), height)
                {
                    db.data.put_received_transparent_utxo(&output)?;
                }
            }
        }
    }

    db.data
        .put_latest_scanned_block_for_transparent(address, BlockHeight::from_u32(end.into()))?;

    Ok(txids_for_new_transparent_transactions)
}

async fn download_and_scan_blocks(
    client: &mut CompactTxStreamerClient<Channel>,
    block_range: &ScanRange,
    network: &Network,
    mut db: Db,
    cancellation_token: CancellationToken,
) -> Result<bool, Error> {
<<<<<<< HEAD
    println!("Received instructions to download [{})", block_range);
    let (send, mut receive) =
        mpsc::channel::<(Vec<CompactBlock>, ChainState)>(CHUNK_CHANNEL_CAPACITY);
=======
    info!("Received instructions to download [{})", block_range);
    let (send, mut receive) = mpsc::channel::<Vec<CompactBlock>>(CHUNK_CHANNEL_CAPACITY);
>>>>>>> ae2b71f7
    let priorities_changed_token = cancellation_token.child_token();

    // Download the blocks in `scan_range` into the block source, overwriting any
    // existing blocks in this range.
    let mut client = client.to_owned();
    let downloader_block_range = block_range.clone();
    let downloader_priorities_changed_token = priorities_changed_token.clone();
    let downloader = tokio::spawn(async move {
        download_blocks(
            &mut client,
            &downloader_block_range,
            send,
            downloader_priorities_changed_token,
        )
        .await
    });

    let network = *network;
    let scanner_block_range = block_range.clone();
    let scanner = tokio::spawn(async move {
        let mut priorities_changed = false;
        while let Some((chunk, chain_state)) = receive.recv().await {
            let scan_range = ScanRange::from_parts(
                chunk.first().unwrap().height()..chunk.last().unwrap().height() + 1,
                scanner_block_range.priority(),
            );

            info!("Scanning {} blocks [{}).", chunk.len(), scan_range);

            // Insert the blocks into the block cache.
            db.blocks.insert_range(chunk);

            if scan_blocks(&network, &mut db, &scan_range, &chain_state)? && !priorities_changed {
                // Notify the downloader to break out early because we'll be getting a new range request.
                // But we don't abort here. Presumably the original scan range is still interesting
                // (just less so), so don't throw away what we've already downloaded.
                priorities_changed_token.cancel();
                priorities_changed = true;
                info!("Resetting...");
            }

            // Now that they've been scanned, we don't need them any more.
            db.blocks.remove_range(scan_range.block_range());
        }

        Ok::<bool, Error>(priorities_changed)
    });

    let (_, scan_result) = tokio::try_join!(downloader, scanner)?;

    scan_result
}

async fn download_blocks(
    client: &mut CompactTxStreamerClient<Channel>,
    scan_range: &ScanRange,
    sender: mpsc::Sender<(Vec<CompactBlock>, ChainState)>,
    cancellation_token: CancellationToken,
) -> Result<(), Status> {
    info!("Fetching {}", scan_range);
    let mut start = service::BlockId::default();
    start.height = scan_range.block_range().start.into();
    let mut end = service::BlockId::default();
    end.height = (scan_range.block_range().end - 1).into();
    let range = service::BlockRange {
        start: Some(start),
        end: Some(end),
    };

    let mut blocks = Vec::new();
    let mut stream = client.get_block_range(range).await?.into_inner();
    let mut accumulated_size = 0;
    while let Some(block) = stream.try_next().await? {
        // Process each block here
        accumulated_size += block.vtx.iter().fold(0, |acc, tx| {
            acc + tx.actions.len() + tx.outputs.len() + tx.spends.len()
        });
        blocks.push(block);

        if accumulated_size > BLOCKS_CHUNK_THRESHOLD {
            send_blocks_and_chainstate(client, blocks, &sender).await?;
            blocks = Vec::new();
            accumulated_size = 0;
        }

        if cancellation_token.is_cancelled() {
            info!("Breaking out of download loop due to cancellation.");
            break;
        }
    }

    info!(
        "Block download exiting. Cancelled? {}",
        cancellation_token.is_cancelled()
    );

    if !blocks.is_empty() {
        send_blocks_and_chainstate(client, blocks, &sender).await?;
    }

    async fn send_blocks_and_chainstate(
        client: &mut CompactTxStreamerClient<Channel>,
        blocks: Vec<CompactBlock>,
        sender: &mpsc::Sender<(Vec<CompactBlock>, ChainState)>,
    ) -> Result<(), Status> {
        let base_height = blocks[0].height - 1;
        let tree_state = client
            .get_tree_state(service::BlockId {
                height: base_height,
                ..Default::default()
            })
            .await?
            .into_inner();
        let chain_state = tree_state.to_chain_state()?;

        sender.send((blocks, chain_state)).await.unwrap();

        Ok(())
    }

    Ok(())
}

/// Scans the given block range and checks for scanning errors that indicate the wallet's
/// chain tip is out of sync with blockchain history.
///
/// Returns `true` if scanning these blocks materially changed the suggested scan ranges.
fn scan_blocks(
    network: &Network,
    db: &mut Db,
    scan_range: &ScanRange,
    chain_state: &ChainState,
) -> Result<bool, Error> {
    let scan_result = scan_cached_blocks(
        network,
        &db.blocks,
        &mut db.data,
        scan_range.block_range().start,
        chain_state,
        scan_range.len(),
    );

    // Check for scanning errors that indicate that the wallet's chain tip is out of
    // sync with blockchain history.
    match scan_result {
        Ok(_) => {
            // If scanning these blocks caused a suggested range to be added that has a
            // higher priority than the current range, invalidate the current ranges.
            let latest_ranges = db.data.suggest_scan_ranges()?;

            Ok(if let Some(range) = latest_ranges.first() {
                range.priority() > scan_range.priority()
            } else {
                false
            })
        }
        Err(ChainError::Scan(err)) if err.is_continuity_error() => {
            // Pick a height to rewind to, which must be at least one block before
            // the height at which the error occurred, but may be an earlier height
            // determined based on heuristics such as the platform, available bandwidth,
            // size of recent CompactBlocks, etc.
            let rewind_height = err.at_height().saturating_sub(10);
            info!(
                "Chain reorg detected at {}, rewinding to {}",
                err.at_height(),
                rewind_height,
            );

            // Rewind to the chosen height.
            db.data.truncate_to_height(rewind_height)?;

            // Delete cached blocks from rewind_height onwards.
            //
            // This does imply that assumed-valid blocks will be re-downloaded, but it
            // is also possible that in the intervening time, a chain reorg has
            // occurred that orphaned some of those blocks.
            db.blocks.truncate_to_height(rewind_height);

            Ok(true)
        }
        Err(other) => Err(other.into()),
    }
}

async fn watch_mempool(client: &mut CompactTxStreamerClient<Channel>) -> Result<(), Error> {
    let mut response = client.get_mempool_stream(Empty {}).await?.into_inner();

    while let Some(_tx) = response.message().await? {}

    Ok(())
}

pub(crate) fn get_transactions(
    db: &mut Db,
    conn: &mut rusqlite::Connection,
    network: &Network,
    account_id_filter: Option<u32>,
    starting_block_filter: Option<u32>,
) -> Result<Vec<crate::interop::Transaction>, Error> {
    let ufvkeys = db.data.get_unified_full_viewing_keys()?;

    rusqlite::vtab::array::load_module(conn)?;

    let mut stmt_txs = conn.prepare(GET_TRANSACTIONS_SQL)?;

    let rows = stmt_txs.query_and_then(
        named_params! {
            ":account_id": account_id_filter,
            ":starting_block": starting_block_filter,
        },
        |row| -> Result<crate::interop::Transaction, Error> {
            let account_id: u32 = row.get("account_id")?;
            let output_pool: u32 = row.get("output_pool")?;
            let from_account: Option<u32> = row.get("from_account")?;
            let to_account: Option<u32> = row.get("to_account")?;
            let mut recipient: Option<String> = row.get("to_address")?;
            let value: u64 = row.get("value")?;
            let memo: Option<Vec<u8>> = row.get("memo")?;
            let memo = memo.unwrap_or_default();

            let ufvk = ufvkeys.get(
                &AccountId::try_from(account_id)
                    .map_err(|_| Error::InvalidArgument("Invalid account ID".to_string()))?,
            );

            // Work out the receiving address when the sqlite db doesn't record it
            // but we have a diversifier that can regenerate it.
            if recipient.is_none() {
                let diversifier: Option<Vec<u8>> = row.get("diversifier")?;
                if let Some(diversifier) = diversifier {
                    recipient = match output_pool {
                        2 => ufvk.and_then(|k| {
                            k.sapling().and_then(|s| {
                                s.diversified_address(sapling::keys::Diversifier(
                                    diversifier.try_into().unwrap(),
                                ))
                                .map(|a| a.encode(network))
                            })
                        }),
                        3 => ufvk.and_then(|k| {
                            k.orchard().map(|o| {
                                UnifiedAddress::from_receivers(
                                    Some(o.address(
                                        orchard::keys::Diversifier::from_bytes(
                                            diversifier.try_into().unwrap(),
                                        ),
                                        Scope::External,
                                    )),
                                    None,
                                    None,
                                )
                                .unwrap()
                                .encode(network)
                            })
                        }),
                        _ => None,
                    }
                }
            }

            let mut tx = crate::interop::Transaction {
                account_id,
                txid: row.get::<_, Vec<u8>>("txid")?,
                mined_height: row.get("mined_height")?,
                expired_unmined: row
                    .get::<_, Option<bool>>("expired_unmined")?
                    .unwrap_or(false),
                block_time: match row.get::<_, Option<i64>>("block_time")? {
                    Some(v) => Some(
                        time::OffsetDateTime::from_unix_timestamp(v)
                            .map_err(|e| {
                                Error::SqliteClient(SqliteClientError::CorruptedData(format!(
                                    "Error translating unix timestamp: {}",
                                    e
                                )))
                            })?
                            .into(),
                    ),
                    None => None,
                },
                fee: row.get::<_, Option<u64>>("fee_paid")?,
                account_balance_delta: row.get("account_balance_delta")?,
                incoming: Vec::new(),
                outgoing: Vec::new(),
                change: Vec::new(),
            };

            let note = TransactionNote {
                value,
                recipient: recipient.clone().unwrap(),
                memo: if memo.is_empty() {
                    None
                } else {
                    Some(memo.clone())
                },
            };

            // We establish change by whether the memo does not contain user text,
            // and that the recipient is to the same account.
            let is_change = to_account == from_account
                && Memo::from_bytes(&memo).is_ok_and(|m| !matches!(m, Memo::Text(_)));

            if is_change {
                tx.change.push(note);
            } else if to_account == Some(account_id) {
                tx.incoming.push(note);
            } else {
                tx.outgoing.push(note);
            }

            Ok(tx)
        },
    )?;

    let mut result: Vec<crate::interop::Transaction> = Vec::new();
    for row_result in rows {
        let mut row = row_result?;

        let last = result.last();
        let add = last.is_some() && last.unwrap().txid.eq(&row.txid);
        if add {
            // This row adds line items to the last transaction.
            // Pop it off the list to change it, then we'll add it back.
            let mut tx = result.pop().unwrap();
            tx.incoming.append(&mut row.incoming);
            tx.outgoing.append(&mut row.outgoing);
            tx.change.append(&mut row.change);
            result.push(tx);
        } else {
            result.push(row);
        }
    }

    Ok(result)
}

#[cfg(test)]
mod tests {
    use zcash_primitives::transaction::components::Amount;

    use crate::test_constants::{create_account, setup_test, MIN_CONFIRMATIONS};

    use super::*;

    #[tokio::test(flavor = "multi_thread")]
    async fn test_sync() {
        let mut setup = setup_test().await;
        let (seed, birthday, account_id, _) = create_account(&mut setup).await.unwrap();

        // Add one more account two accounts with the same seed leads to accounts with unique indexes and thus spending authorities.
        let account_ids = [
            account_id,
            setup
                .db
                .add_account(&seed, birthday, &mut setup.client)
                .await
                .unwrap()
                .0,
        ]
        .map(|a| a);

        let result = sync(
            setup.server_uri.clone(),
            &setup.data_file,
            None,
            false,
            CancellationToken::new(),
        )
        .await
        .unwrap();

        info!("Tip: {:?}", result.last_fully_scanned_block);

        if let Some(summary) = setup.db.data.get_wallet_summary(MIN_CONFIRMATIONS).unwrap() {
            for id in account_ids {
                info!("Account index: {}", u32::from(id));
                let b = summary.account_balances().get(&id).unwrap();
                info!(
                    "Sapling balance: {}",
                    format_zec(Amount::from(b.sapling_balance().spendable_value()))
                );
                info!("Transparent balance: {}", format_zec(b.unshielded()));
            }
        } else {
            info!("No summary found");
        }
    }

    const COIN: u64 = 1_0000_0000;

    fn format_zec(value: impl Into<Amount>) -> String {
        let value = i64::from(value.into());
        let abs_value = value.unsigned_abs();
        let abs_zec = abs_value / COIN;
        let frac = abs_value % COIN;
        let zec = if value.is_negative() {
            -(abs_zec as i64)
        } else {
            abs_zec as i64
        };
        format!("{:3}.{:08} ZEC", zec, frac)
    }
}<|MERGE_RESOLUTION|>--- conflicted
+++ resolved
@@ -538,14 +538,9 @@
     mut db: Db,
     cancellation_token: CancellationToken,
 ) -> Result<bool, Error> {
-<<<<<<< HEAD
-    println!("Received instructions to download [{})", block_range);
+    info!("Received instructions to download [{})", block_range);
     let (send, mut receive) =
         mpsc::channel::<(Vec<CompactBlock>, ChainState)>(CHUNK_CHANNEL_CAPACITY);
-=======
-    info!("Received instructions to download [{})", block_range);
-    let (send, mut receive) = mpsc::channel::<Vec<CompactBlock>>(CHUNK_CHANNEL_CAPACITY);
->>>>>>> ae2b71f7
     let priorities_changed_token = cancellation_token.child_token();
 
     // Download the blocks in `scan_range` into the block source, overwriting any
