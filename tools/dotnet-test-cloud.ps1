--- conflicted
+++ resolved
@@ -44,14 +44,10 @@
   }
 }
 
-<<<<<<< HEAD
-& $dotnet test $RepoRoot/azure-pipelines/dirs.proj `
-=======
 $testBinLog = Join-Path $ArtifactStagingFolder (Join-Path build_logs test.binlog)
 $testDiagLog = Join-Path $ArtifactStagingFolder (Join-Path test_logs diag.log)
 
-& $dotnet test $RepoRoot `
->>>>>>> b3fc0f3f
+& $dotnet test $RepoRoot/azure-pipelines/dirs.proj `
     --no-build `
     -c $Configuration `
     --filter "TestCategory!=FailsInCloudTest & RequiresNetwork!=true" `
