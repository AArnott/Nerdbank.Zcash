parameters:
- name: RunTests
- name: test_target
- name: checks
  type: boolean
  default: false

steps:
- task: Cache@2
  inputs:
    key: '"cargo" | "$(Agent.OS)" | "private2"'
    path: $(Build.SourcesDirectory)/src/nerdbank-zcash-rust/target
  displayName: 🧠 cache cargo build
# - task: Cache@2
#   inputs:
#     key: '"cargo-registry" | "$(Agent.OS)" | "private2"'
#     path: $(HOME)/.cargo/registry
#   displayName: cache cargo registry

<<<<<<< HEAD
- template: install-cargo-dependencies.yml

- pwsh: src/nerdbank-zcash-rust/build_all.ps1 -Release
=======
- pwsh: src/nerdbank-zcash-rust/generate_cs_bindings.ps1 -InstallPrerequisites
  displayName: 🛠️ generate C# bindings

- pwsh: src/nerdbank-zcash-rust/build_all.ps1 -Release -SkipCsBindings
>>>>>>> 31eb9d3b
  displayName: 🛠️ cargo build

- pwsh: cargo nextest run -r --target ${{ parameters.test_target }}
  displayName: 🧪 cargo test
  workingDirectory: src/nerdbank-zcash-rust
  env:
    RUST_BACKTRACE: 1
  condition: and(succeeded(), ne('${{ parameters.test_target }}', ''), ${{ parameters.RunTests }})

- ${{ if parameters.checks }}:
  - pwsh: cargo clippy -r --target=${{ parameters.test_target }} -- -D warnings
    displayName: 🧼 cargo clippy
    workingDirectory: src/nerdbank-zcash-rust

  - pwsh: cargo fmt --check
    displayName: 📝 cargo fmt
    workingDirectory: src/nerdbank-zcash-rust<|MERGE_RESOLUTION|>--- conflicted
+++ resolved
@@ -17,16 +17,12 @@
 #     path: $(HOME)/.cargo/registry
 #   displayName: cache cargo registry
 
-<<<<<<< HEAD
 - template: install-cargo-dependencies.yml
 
-- pwsh: src/nerdbank-zcash-rust/build_all.ps1 -Release
-=======
 - pwsh: src/nerdbank-zcash-rust/generate_cs_bindings.ps1 -InstallPrerequisites
   displayName: 🛠️ generate C# bindings
 
 - pwsh: src/nerdbank-zcash-rust/build_all.ps1 -Release -SkipCsBindings
->>>>>>> 31eb9d3b
   displayName: 🛠️ cargo build
 
 - pwsh: cargo nextest run -r --target ${{ parameters.test_target }}
