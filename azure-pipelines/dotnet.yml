parameters:
- name: RunTests
<<<<<<< HEAD
- name: osRID
  type: string
- name: publishPlatforms
  type: object

steps:

- pwsh: |
    $addlArgs = @()
    if (($env:PROCESSOR_ARCHITECTURE -eq "ARM64") -or ((Get-Command uname -ErrorAction SilentlyContinue) -and (uname -m) -eq 'arm64')) {
      $addlArgs += '-p:Platform=arm64'
    }
    dotnet build --no-restore -c $(BuildConfiguration) @addlArgs -warnaserror /bl:"$(Build.ArtifactStagingDirectory)/build_logs/build.binlog"
  displayName: 🛠️ dotnet build
  env:
    DisableAndroidCsproj: true # We only want to build the android project in the Pack job
=======
  type: boolean

steps:

- pwsh: dotnet build -t:build,publish --no-restore -c $(BuildConfiguration) -warnaserror /bl:"$(Build.ArtifactStagingDirectory)/build_logs/build.binlog"
  displayName: 🛠️ dotnet build
  workingDirectory: azure-pipelines
>>>>>>> 197c833f

- powershell: azure-pipelines/dotnet-test-cloud.ps1 -Configuration $(BuildConfiguration) -Agent $(Agent.JobName) -PublishResults
  displayName: 🧪 dotnet test
  condition: and(succeeded(), ${{ parameters.RunTests }})

- ${{ each platform in parameters.publishPlatforms }}:
  - pwsh: |
      $platform = '${{ platform }}'.ToLower()
      $publishCommand = @(
        'publish',
        '-c','$(BuildConfiguration)',
        "-p:Platform=$platform",
        '-r',"${{ parameters.osRID }}-$platform",
        '--self-contained',
        '-warnaserror',
        '-bl:"$(Build.ArtifactStagingDirectory)/build_logs/publish_${{ platform }}.binlog"'
      )
      if ('${{ parameters.osRID }}' -eq 'win') {
        $tfm = 'net8.0-windows10.0.22621.0'
      } else {
        $tfm = 'net8.0'
      }
      $publishCommand += '-f',$tfm
      Write-Host "##[command]$pwd $ dotnet $publishCommand"
      dotnet @publishCommand
    displayName: 🛠️️ dotnet publish ${{ platform }}
    workingDirectory: src/Nerdbank.Zcash.App/Nerdbank.Zcash.App.Desktop

- powershell: azure-pipelines/variables/_pipelines.ps1
  failOnStderr: true
  displayName: ⚙ Update pipeline variables based on build outputs
  condition: succeededOrFailed()

- powershell: azure-pipelines/artifacts/_pipelines.ps1 -ArtifactNameSuffix "-$(Agent.JobName)" -Verbose
  failOnStderr: true
  displayName: 📢 Publish artifacts
  condition: succeededOrFailed()

- ${{ if and(ne(variables['codecov_token'], ''), parameters.RunTests) }}:
  - powershell: |
      $ArtifactStagingFolder = & "azure-pipelines/Get-ArtifactsStagingDirectory.ps1"
      $CoverageResultsFolder = Join-Path $ArtifactStagingFolder "coverageResults-$(Agent.JobName)"
      azure-pipelines/publish-CodeCov.ps1 -CodeCovToken "$(codecov_token)" -PathToCodeCoverage "$CoverageResultsFolder" -Name "$(Agent.JobName) Coverage Results" -Flags "$(Agent.JobName)Host,$(BuildConfiguration)"
    displayName: 📢 Publish code coverage results to codecov.io
    timeoutInMinutes: 3
    continueOnError: true<|MERGE_RESOLUTION|>--- conflicted
+++ resolved
@@ -1,6 +1,6 @@
 parameters:
 - name: RunTests
-<<<<<<< HEAD
+  type: boolean
 - name: osRID
   type: string
 - name: publishPlatforms
@@ -8,24 +8,9 @@
 
 steps:
 
-- pwsh: |
-    $addlArgs = @()
-    if (($env:PROCESSOR_ARCHITECTURE -eq "ARM64") -or ((Get-Command uname -ErrorAction SilentlyContinue) -and (uname -m) -eq 'arm64')) {
-      $addlArgs += '-p:Platform=arm64'
-    }
-    dotnet build --no-restore -c $(BuildConfiguration) @addlArgs -warnaserror /bl:"$(Build.ArtifactStagingDirectory)/build_logs/build.binlog"
-  displayName: 🛠️ dotnet build
-  env:
-    DisableAndroidCsproj: true # We only want to build the android project in the Pack job
-=======
-  type: boolean
-
-steps:
-
 - pwsh: dotnet build -t:build,publish --no-restore -c $(BuildConfiguration) -warnaserror /bl:"$(Build.ArtifactStagingDirectory)/build_logs/build.binlog"
   displayName: 🛠️ dotnet build
   workingDirectory: azure-pipelines
->>>>>>> 197c833f
 
 - powershell: azure-pipelines/dotnet-test-cloud.ps1 -Configuration $(BuildConfiguration) -Agent $(Agent.JobName) -PublishResults
   displayName: 🧪 dotnet test
