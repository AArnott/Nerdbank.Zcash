--- conflicted
+++ resolved
@@ -18,42 +18,19 @@
     targetPath: obj/src/nerdbank-zcash-rust
     artifactName: rust-macOS
 
-<<<<<<< HEAD
-- script: dotnet build -t:build,pack -p:Platform=x64 --no-restore -c $(BuildConfiguration) -warnaserror /bl:"$(Build.ArtifactStagingDirectory)/build_logs/pack_x64.binlog"
-  displayName: 🛠 build (x64)
-=======
 - pwsh: src/nerdbank-zcash-rust/Generate-3rdPartyNotices.ps1
   displayName: 🪪 3rd party licenses
 
-- script: dotnet pack --no-restore -c $(BuildConfiguration) -warnaserror /bl:"$(Build.ArtifactStagingDirectory)/build_logs/pack.binlog"
-  displayName: 🛠 pack
->>>>>>> fe4d048d
+- script: dotnet build -t:build,pack -p:Platform=x64 --no-restore -c $(BuildConfiguration) -warnaserror /bl:"$(Build.ArtifactStagingDirectory)/build_logs/pack_x64.binlog"
+  displayName: 🛠 build (x64)
 
 - script: dotnet build -t:build,pack -p:Platform=arm64 --no-restore -c $(BuildConfiguration) -warnaserror /bl:"$(Build.ArtifactStagingDirectory)/build_logs/pack_arm64.binlog"
   displayName: 🛠 build (arm64)
 
-<<<<<<< HEAD
 - powershell: azure-pipelines/artifacts/_pipelines.ps1 -ArtifactNameSuffix "-$(Agent.JobName)" -Verbose
   failOnStderr: true
   displayName: 📢 Publish artifacts
   condition: succeededOrFailed()
-=======
-    obj/SignClient sign
-    --baseDirectory '$(System.DefaultWorkingDirectory)/bin/Packages/$(BuildConfiguration)'
-    --input '**/*'
-    --config '$(System.DefaultWorkingDirectory)/azure-pipelines/SignClient.json'
-    --filelist '$(System.DefaultWorkingDirectory)/azure-pipelines/signfiles.txt'
-    --user '$(codesign_username)'
-    --secret '$(codesign_secret)'
-    --name 'Nerdbank.Cryptocurrencies'
-    --descriptionUrl 'https://github.com/nerdcash/Nerdbank.Cryptocurrencies'
-  displayName: 🔏 Code sign
-  condition: and(succeeded(), eq(variables['System.TeamFoundationCollectionUri'], 'https://dev.azure.com/andrewarnott/'), ne(variables['Build.Reason'], 'PullRequest'))
-
-- publish: bin/Packages/$(BuildConfiguration)
-  artifact: deployables
-  displayName: 📢 Publish deployables
->>>>>>> fe4d048d
 
 - powershell: dotnet nuget push 'bin/Packages/$(BuildConfiguration)/*.nupkg' -s $(ci_feed) -k azdo --skip-duplicate
   displayName: 📦 Push packages to CI feed
