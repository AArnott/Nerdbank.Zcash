<?xml version="1.0" encoding="utf-8"?>
<Project>
  <!-- https://learn.microsoft.com/nuget/consume-packages/central-package-management -->
  <PropertyGroup>
    <ManagePackageVersionsCentrally>true</ManagePackageVersionsCentrally>
    <CentralPackageTransitivePinningEnabled>true</CentralPackageTransitivePinningEnabled>
    <RoslynVersion>3.11.0-beta1.24104.1</RoslynVersion>
  </PropertyGroup>
  <ItemGroup>
    <PackageVersion Include="BouncyCastle.Cryptography" Version="2.4.0" />
    <PackageVersion Include="Google.Protobuf" Version="3.27.2" />
    <PackageVersion Include="Grpc.Net.Client" Version="2.63.0" />
    <PackageVersion Include="Grpc.Tools" Version="2.64.0" />
    <PackageVersion Include="Humanizer" Version="2.14.1" />
    <PackageVersion Include="IsExternalInit" Version="1.0.3" />
    <PackageVersion Include="Isopoh.Cryptography.Blake2b" Version="2.0.0" />
    <PackageVersion Include="Microsoft.AspNetCore.Components.WebAssembly" Version="8.0.6" />
    <PackageVersion Include="Microsoft.AspNetCore.Components.WebAssembly.DevServer" Version="8.0.6" />
    <PackageVersion Include="Microsoft.CodeAnalysis.PublicApiAnalyzers" Version="$(RoslynVersion)" />
    <PackageVersion Include="Microsoft.NET.Test.Sdk" Version="17.10.0" />
<<<<<<< HEAD
    <PackageVersion Include="Microsoft.VisualStudio.Threading" Version="17.10.48" />
    <PackageVersion Include="Microsoft.VisualStudio.Validation" Version="17.8.8" />
    <PackageVersion Include="NBitcoin.Secp256k1" Version="3.1.5" />
    <PackageVersion Include="Nerdbank.QRCodes" Version="0.2.9-beta" />
    <PackageVersion Include="QRCoder" Version="1.6.0" />
    <PackageVersion Include="System.CommandLine" Version="2.0.0-beta4.22272.1" />
    <PackageVersion Include="System.Memory" Version="4.5.5" />
    <PackageVersion Include="xunit.combinatorial" Version="1.6.24" />
    <PackageVersion Include="xunit.runner.visualstudio" Version="2.8.1" />
    <PackageVersion Include="xunit" Version="2.8.1" />
    <PackageVersion Include="ZXing.Net" Version="0.16.9" />
    <PackageVersion Include="ZXing.Net.Bindings.Windows.Compatibility" Version="0.16.12" />
=======
    <PackageVersion Include="xunit.runner.visualstudio" Version="2.8.2" />
    <PackageVersion Include="xunit" Version="2.9.0" />
>>>>>>> f93bdce9
  </ItemGroup>
  <ItemGroup>
    <GlobalPackageReference Include="CSharpIsNullAnalyzer" Version="0.1.593" />
    <GlobalPackageReference Include="DotNetAnalyzers.DocumentationAnalyzers" Version="1.0.0-beta.59" />
    <GlobalPackageReference Include="Nerdbank.GitVersioning" Version="3.6.139" />
    <GlobalPackageReference Include="Nullable" Version="1.3.1" />
    <GlobalPackageReference Include="StyleCop.Analyzers.Unstable" Version="1.2.0.556" />
    <GlobalPackageReference Include="Microsoft.CodeAnalysis.ResxSourceGenerator" Version="$(RoslynVersion)" />
  </ItemGroup>
</Project><|MERGE_RESOLUTION|>--- conflicted
+++ resolved
@@ -18,7 +18,6 @@
     <PackageVersion Include="Microsoft.AspNetCore.Components.WebAssembly.DevServer" Version="8.0.6" />
     <PackageVersion Include="Microsoft.CodeAnalysis.PublicApiAnalyzers" Version="$(RoslynVersion)" />
     <PackageVersion Include="Microsoft.NET.Test.Sdk" Version="17.10.0" />
-<<<<<<< HEAD
     <PackageVersion Include="Microsoft.VisualStudio.Threading" Version="17.10.48" />
     <PackageVersion Include="Microsoft.VisualStudio.Validation" Version="17.8.8" />
     <PackageVersion Include="NBitcoin.Secp256k1" Version="3.1.5" />
@@ -27,14 +26,10 @@
     <PackageVersion Include="System.CommandLine" Version="2.0.0-beta4.22272.1" />
     <PackageVersion Include="System.Memory" Version="4.5.5" />
     <PackageVersion Include="xunit.combinatorial" Version="1.6.24" />
-    <PackageVersion Include="xunit.runner.visualstudio" Version="2.8.1" />
-    <PackageVersion Include="xunit" Version="2.8.1" />
+    <PackageVersion Include="xunit.runner.visualstudio" Version="2.8.2" />
+    <PackageVersion Include="xunit" Version="2.9.0" />
     <PackageVersion Include="ZXing.Net" Version="0.16.9" />
     <PackageVersion Include="ZXing.Net.Bindings.Windows.Compatibility" Version="0.16.12" />
-=======
-    <PackageVersion Include="xunit.runner.visualstudio" Version="2.8.2" />
-    <PackageVersion Include="xunit" Version="2.9.0" />
->>>>>>> f93bdce9
   </ItemGroup>
   <ItemGroup>
     <GlobalPackageReference Include="CSharpIsNullAnalyzer" Version="0.1.593" />
