--- conflicted
+++ resolved
@@ -7,11 +7,8 @@
     <AvaloniaVersion>11.0.11</AvaloniaVersion>
     <AvaloniaMarkdownVersion>11.0.2</AvaloniaMarkdownVersion>
     <RoslynVersion>3.11.0-beta1.24104.1</RoslynVersion>
-<<<<<<< HEAD
+    <AspNetWebAssemblyVersion>8.0.7</AspNetWebAssemblyVersion>
     <MessagePackVersion>2.5.168</MessagePackVersion>
-=======
-    <AspNetWebAssemblyVersion>8.0.7</AspNetWebAssemblyVersion>
->>>>>>> 197c833f
   </PropertyGroup>
   <ItemGroup>
     <PackageVersion Include="Avalonia" Version="$(AvaloniaVersion)" />
@@ -50,11 +47,7 @@
     <PackageVersion Include="Microsoft.VisualStudio.Threading" Version="17.10.48" />
     <PackageVersion Include="Microsoft.VisualStudio.Validation" Version="17.8.8" />
     <PackageVersion Include="NBitcoin.Secp256k1" Version="3.1.5" />
-<<<<<<< HEAD
-    <PackageVersion Include="Nerdbank.QRCodes" Version="0.2.45-beta" />
-=======
     <PackageVersion Include="Nerdbank.QRCodes" Version="0.2.50-beta" />
->>>>>>> 197c833f
     <PackageVersion Include="QRCoder" Version="1.6.0" />
     <PackageVersion Include="System.CommandLine" Version="2.0.0-beta4.22272.1" />
     <PackageVersion Include="System.Memory" Version="4.5.5" />
