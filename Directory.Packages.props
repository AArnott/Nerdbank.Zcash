<?xml version="1.0" encoding="utf-8"?>
<Project>
  <!-- https://learn.microsoft.com/nuget/consume-packages/central-package-management -->
  <PropertyGroup>
    <ManagePackageVersionsCentrally>true</ManagePackageVersionsCentrally>
    <CentralPackageTransitivePinningEnabled>true</CentralPackageTransitivePinningEnabled>
    <AvaloniaVersion>11.0.10</AvaloniaVersion>
    <AvaloniaMarkdownVersion>11.0.2</AvaloniaMarkdownVersion>
    <RoslynVersion>3.11.0-beta1.24104.1</RoslynVersion>
    <MessagePackVersion>2.5.140</MessagePackVersion>
  </PropertyGroup>
  <ItemGroup>
<<<<<<< HEAD
    <PackageVersion Include="Avalonia" Version="$(AvaloniaVersion)" />
    <PackageVersion Include="Avalonia.Controls.ColorPicker" Version="$(AvaloniaVersion)" />
    <PackageVersion Include="Avalonia.Controls.DataGrid" Version="$(AvaloniaVersion)" />
    <PackageVersion Include="Avalonia.Svg.Skia" Version="11.0.0.18" />
    <PackageVersion Include="Avalonia.Themes.Fluent" Version="$(AvaloniaVersion)" />
    <PackageVersion Include="Avalonia.Fonts.Inter" Version="$(AvaloniaVersion)" />
    <PackageVersion Include="Avalonia.iOS" Version="$(AvaloniaVersion)" />
    <PackageVersion Include="Avalonia.ReactiveUI" Version="$(AvaloniaVersion)" />
    <PackageVersion Include="Avalonia.Desktop" Version="$(AvaloniaVersion)" />
    <PackageVersion Include="Avalonia.Themes.Simple" Version="$(AvaloniaVersion)" />
    <PackageVersion Include="Markdown.Avalonia.SyntaxHigh" Version="$(AvaloniaMarkdownVersion)" />
    <PackageVersion Include="Markdown.Avalonia.Tight" Version="$(AvaloniaMarkdownVersion)" />
    <PackageVersion Include="MessagePack" Version="$(MessagePackVersion)" />
    <PackageVersion Include="MessagePack.Annotations" Version="$(MessagePackVersion)" />
    <PackageVersion Include="MessagePackAnalyzer" Version="$(MessagePackVersion)" />
    <PackageVersion Include="Microsoft.Windows.CsWin32" Version="0.3.49-beta" />
    <PackageVersion Include="Velopack" Version="0.0.523-g5727de1" />
    <PackageVersion Include="Xamarin.AndroidX.Annotation" Version="1.7.0.2" />
    <PackageVersion Include="Xamarin.AndroidX.Core.SplashScreen" Version="1.0.1.1" />
    <PackageVersion Include="Avalonia.Android" Version="$(AvaloniaVersion)" />
    <PackageVersion Include="Avalonia.Diagnostics" Version="$(AvaloniaVersion)" />
    <PackageVersion Include="BouncyCastle.Cryptography" Version="2.3.1" />
=======
    <PackageVersion Include="BouncyCastle.Cryptography" Version="2.4.0" />
>>>>>>> fe4dc47b
    <PackageVersion Include="Google.Protobuf" Version="3.27.0" />
    <PackageVersion Include="Grpc.Net.Client" Version="2.63.0" />
    <PackageVersion Include="Grpc.Tools" Version="2.64.0" />
    <PackageVersion Include="Humanizer" Version="2.14.1" />
    <PackageVersion Include="IsExternalInit" Version="1.0.3" />
    <PackageVersion Include="Isopoh.Cryptography.Blake2b" Version="2.0.0" />
    <PackageVersion Include="Microsoft.AspNetCore.Components.WebAssembly" Version="8.0.6" />
    <PackageVersion Include="Microsoft.AspNetCore.Components.WebAssembly.DevServer" Version="8.0.6" />
    <PackageVersion Include="Microsoft.CodeAnalysis.PublicApiAnalyzers" Version="$(RoslynVersion)" />
    <PackageVersion Include="Microsoft.NET.Test.Sdk" Version="17.10.0" />
    <PackageVersion Include="Microsoft.VisualStudio.Threading" Version="17.10.48" />
    <PackageVersion Include="Microsoft.VisualStudio.Validation" Version="17.8.8" />
    <PackageVersion Include="NBitcoin.Secp256k1" Version="3.1.5" />
    <PackageVersion Include="Nerdbank.QRCodes" Version="0.2.9-beta" />
    <PackageVersion Include="QRCoder" Version="1.5.1" />
    <PackageVersion Include="System.CommandLine" Version="2.0.0-beta4.22272.1" />
    <PackageVersion Include="System.Memory" Version="4.5.5" />
    <PackageVersion Include="xunit.combinatorial" Version="1.6.24" />
    <PackageVersion Include="xunit.runner.visualstudio" Version="2.8.1" />
    <PackageVersion Include="xunit" Version="2.8.1" />
    <PackageVersion Include="Xunit.StaFact" Version="1.1.11" />
    <PackageVersion Include="ZXing.Net" Version="0.16.9" />
    <PackageVersion Include="ZXing.Net.Bindings.Windows.Compatibility" Version="0.16.12" />
    <PackageVersion Include="ZXing.Net.Mobile" Version="2.4.1" />
  </ItemGroup>
  <ItemGroup>
    <GlobalPackageReference Include="CSharpIsNullAnalyzer" Version="0.1.495" />
    <GlobalPackageReference Include="DotNetAnalyzers.DocumentationAnalyzers" Version="1.0.0-beta.59" />
    <GlobalPackageReference Include="Nerdbank.GitVersioning" Version="3.6.139" />
    <GlobalPackageReference Include="Nullable" Version="1.3.1" />
    <GlobalPackageReference Include="StyleCop.Analyzers.Unstable" Version="1.2.0.556" />
    <GlobalPackageReference Include="Microsoft.CodeAnalysis.ResxSourceGenerator" Version="$(RoslynVersion)" />
  </ItemGroup>
  <ItemGroup>
    <GlobalPackageReference Include="Microsoft.SourceLink.GitHub" Version="8.0.0" />
  </ItemGroup>
</Project><|MERGE_RESOLUTION|>--- conflicted
+++ resolved
@@ -10,7 +10,6 @@
     <MessagePackVersion>2.5.140</MessagePackVersion>
   </PropertyGroup>
   <ItemGroup>
-<<<<<<< HEAD
     <PackageVersion Include="Avalonia" Version="$(AvaloniaVersion)" />
     <PackageVersion Include="Avalonia.Controls.ColorPicker" Version="$(AvaloniaVersion)" />
     <PackageVersion Include="Avalonia.Controls.DataGrid" Version="$(AvaloniaVersion)" />
@@ -32,10 +31,7 @@
     <PackageVersion Include="Xamarin.AndroidX.Core.SplashScreen" Version="1.0.1.1" />
     <PackageVersion Include="Avalonia.Android" Version="$(AvaloniaVersion)" />
     <PackageVersion Include="Avalonia.Diagnostics" Version="$(AvaloniaVersion)" />
-    <PackageVersion Include="BouncyCastle.Cryptography" Version="2.3.1" />
-=======
     <PackageVersion Include="BouncyCastle.Cryptography" Version="2.4.0" />
->>>>>>> fe4dc47b
     <PackageVersion Include="Google.Protobuf" Version="3.27.0" />
     <PackageVersion Include="Grpc.Net.Client" Version="2.63.0" />
     <PackageVersion Include="Grpc.Tools" Version="2.64.0" />
