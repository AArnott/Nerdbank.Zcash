<?xml version="1.0" encoding="utf-8"?>
<Project>
  <!-- https://learn.microsoft.com/nuget/consume-packages/central-package-management -->
  <PropertyGroup>
    <ManagePackageVersionsCentrally>true</ManagePackageVersionsCentrally>
    <CentralPackageTransitivePinningEnabled>true</CentralPackageTransitivePinningEnabled>
    <RoslynVersion>3.11.0-beta1.24415.1</RoslynVersion>
    <AspNetWebAssemblyVersion>8.0.11</AspNetWebAssemblyVersion>
  </PropertyGroup>
  <ItemGroup>
<<<<<<< HEAD
    <PackageVersion Include="BouncyCastle.Cryptography" Version="2.5.0" />
    <PackageVersion Include="Google.Protobuf" Version="3.29.0" />
    <PackageVersion Include="Grpc.Net.Client" Version="2.67.0" />
    <PackageVersion Include="Grpc.Tools" Version="2.67.0" />
    <PackageVersion Include="Humanizer" Version="2.14.1" />
    <PackageVersion Include="IsExternalInit" Version="1.0.3" />
    <PackageVersion Include="Isopoh.Cryptography.Blake2b" Version="2.0.0" />
    <PackageVersion Include="Microsoft.AspNetCore.Components.WebAssembly" Version="$(AspNetWebAssemblyVersion)" />
    <PackageVersion Include="Microsoft.AspNetCore.Components.WebAssembly.DevServer" Version="$(AspNetWebAssemblyVersion)" />
    <PackageVersion Include="Microsoft.CodeAnalysis.PublicApiAnalyzers" Version="$(RoslynVersion)" />
    <PackageVersion Include="Microsoft.NET.Test.Sdk" Version="17.12.0" />
    <PackageVersion Include="Microsoft.VisualStudio.Threading" Version="17.12.19" />
    <PackageVersion Include="Microsoft.VisualStudio.Validation" Version="17.8.8" />
    <PackageVersion Include="NBitcoin.Secp256k1" Version="3.1.6" />
    <PackageVersion Include="Nerdbank.QRCodes" Version="0.2.65" />
    <PackageVersion Include="QRCoder" Version="1.6.0" />
    <PackageVersion Include="System.CommandLine" Version="2.0.0-beta4.22272.1" />
    <PackageVersion Include="System.Memory" Version="4.5.5" />
    <PackageVersion Include="xunit.combinatorial" Version="1.6.24" />
    <PackageVersion Include="xunit.runner.visualstudio" Version="2.8.2" />
    <PackageVersion Include="xunit" Version="2.9.2" />
    <PackageVersion Include="Xunit.SkippableFact" Version="1.5.23" />
=======
    <!-- Put repo-specific PackageVersion items in this group. -->
  </ItemGroup>
  <ItemGroup Label="Library.Template">
    <PackageVersion Include="Microsoft.NET.Test.Sdk" Version="17.12.0" />
    <PackageVersion Include="xunit.runner.visualstudio" Version="3.0.0" />
    <PackageVersion Include="xunit.v3" Version="1.0.0" />
>>>>>>> aa130d09
  </ItemGroup>
  <ItemGroup>
    <!-- Put repo-specific GlobalPackageReference items in this group. -->
  </ItemGroup>
  <ItemGroup Label="Library.Template">
    <GlobalPackageReference Include="CSharpIsNullAnalyzer" Version="0.1.593" />
    <GlobalPackageReference Include="DotNetAnalyzers.DocumentationAnalyzers" Version="1.0.0-beta.59" />
    <!-- The condition works around https://github.com/dotnet/sdk/issues/44951 -->
    <GlobalPackageReference Include="Nerdbank.GitVersioning" Version="3.7.112" Condition="!('$(TF_BUILD)'=='true' and '$(dotnetformat)'=='true')" />
    <GlobalPackageReference Include="PolySharp" Version="1.15.0" />
    <GlobalPackageReference Include="StyleCop.Analyzers.Unstable" Version="1.2.0.556" />
    <GlobalPackageReference Include="Microsoft.CodeAnalysis.ResxSourceGenerator" Version="$(RoslynVersion)" />
  </ItemGroup>
</Project><|MERGE_RESOLUTION|>--- conflicted
+++ resolved
@@ -8,7 +8,6 @@
     <AspNetWebAssemblyVersion>8.0.11</AspNetWebAssemblyVersion>
   </PropertyGroup>
   <ItemGroup>
-<<<<<<< HEAD
     <PackageVersion Include="BouncyCastle.Cryptography" Version="2.5.0" />
     <PackageVersion Include="Google.Protobuf" Version="3.29.0" />
     <PackageVersion Include="Grpc.Net.Client" Version="2.67.0" />
@@ -19,7 +18,6 @@
     <PackageVersion Include="Microsoft.AspNetCore.Components.WebAssembly" Version="$(AspNetWebAssemblyVersion)" />
     <PackageVersion Include="Microsoft.AspNetCore.Components.WebAssembly.DevServer" Version="$(AspNetWebAssemblyVersion)" />
     <PackageVersion Include="Microsoft.CodeAnalysis.PublicApiAnalyzers" Version="$(RoslynVersion)" />
-    <PackageVersion Include="Microsoft.NET.Test.Sdk" Version="17.12.0" />
     <PackageVersion Include="Microsoft.VisualStudio.Threading" Version="17.12.19" />
     <PackageVersion Include="Microsoft.VisualStudio.Validation" Version="17.8.8" />
     <PackageVersion Include="NBitcoin.Secp256k1" Version="3.1.6" />
@@ -27,18 +25,12 @@
     <PackageVersion Include="QRCoder" Version="1.6.0" />
     <PackageVersion Include="System.CommandLine" Version="2.0.0-beta4.22272.1" />
     <PackageVersion Include="System.Memory" Version="4.5.5" />
-    <PackageVersion Include="xunit.combinatorial" Version="1.6.24" />
-    <PackageVersion Include="xunit.runner.visualstudio" Version="2.8.2" />
-    <PackageVersion Include="xunit" Version="2.9.2" />
-    <PackageVersion Include="Xunit.SkippableFact" Version="1.5.23" />
-=======
-    <!-- Put repo-specific PackageVersion items in this group. -->
+    <PackageVersion Include="xunit.combinatorial" Version="2.0.5-alpha" />
   </ItemGroup>
   <ItemGroup Label="Library.Template">
     <PackageVersion Include="Microsoft.NET.Test.Sdk" Version="17.12.0" />
     <PackageVersion Include="xunit.runner.visualstudio" Version="3.0.0" />
     <PackageVersion Include="xunit.v3" Version="1.0.0" />
->>>>>>> aa130d09
   </ItemGroup>
   <ItemGroup>
     <!-- Put repo-specific GlobalPackageReference items in this group. -->
