<Project>
  <!-- https://learn.microsoft.com/nuget/consume-packages/central-package-management -->
  <PropertyGroup>
    <ManagePackageVersionsCentrally>true</ManagePackageVersionsCentrally>
    <CentralPackageTransitivePinningEnabled>true</CentralPackageTransitivePinningEnabled>
    <RoslynVersion>3.11.0-beta1.23503.1</RoslynVersion>
  </PropertyGroup>
  <ItemGroup>
    <PackageVersion Include="BouncyCastle.Cryptography" Version="2.2.1" />
    <PackageVersion Include="Google.Protobuf" Version="3.24.3" />
    <PackageVersion Include="Grpc.Net.Client" Version="2.57.0" />
    <PackageVersion Include="Grpc.Tools" Version="2.58.0" />
    <PackageVersion Include="IsExternalInit" Version="1.0.3" />
    <PackageVersion Include="Isopoh.Cryptography.Blake2b" Version="2.0.0" />
    <PackageVersion Include="Microsoft.AspNetCore.Components.WebAssembly" Version="7.0.11" />
    <PackageVersion Include="Microsoft.AspNetCore.Components.WebAssembly.DevServer" Version="7.0.12" />
    <PackageVersion Include="Microsoft.CodeAnalysis.PublicApiAnalyzers" Version="$(RoslynVersion)" />
    <PackageVersion Include="Microsoft.NET.Test.Sdk" Version="17.7.2" />
<<<<<<< HEAD
    <PackageVersion Include="Microsoft.VisualStudio.Validation" Version="17.6.11" />
    <PackageVersion Include="NBitcoin.Secp256k1" Version="3.1.1" />
    <PackageVersion Include="Nerdbank.QRCodes" Version="0.2.9-beta" />
    <PackageVersion Include="QRCoder" Version="1.4.3" />
    <PackageVersion Include="System.CommandLine" Version="2.0.0-beta4.22272.1" />
    <PackageVersion Include="System.Memory" Version="4.5.5" />
    <PackageVersion Include="xunit.combinatorial" Version="1.6.24" />
    <PackageVersion Include="xunit.runner.visualstudio" Version="2.5.1" />
    <PackageVersion Include="xunit" Version="2.5.1" />
    <PackageVersion Include="ZXing.Net" Version="0.16.9" />
    <PackageVersion Include="ZXing.Net.Bindings.Windows.Compatibility" Version="0.16.12" />
=======
    <PackageVersion Include="xunit.runner.visualstudio" Version="2.5.3" />
    <PackageVersion Include="xunit" Version="2.5.2" />
>>>>>>> 125983c0
  </ItemGroup>
  <ItemGroup>
    <GlobalPackageReference Include="CSharpIsNullAnalyzer" Version="0.1.495" />
    <GlobalPackageReference Include="DotNetAnalyzers.DocumentationAnalyzers" Version="1.0.0-beta.59" />
    <GlobalPackageReference Include="Nerdbank.GitVersioning" Version="3.6.133" />
    <GlobalPackageReference Include="Nullable" Version="1.3.1" />
    <GlobalPackageReference Include="StyleCop.Analyzers.Unstable" Version="1.2.0.507" />
    <GlobalPackageReference Include="Microsoft.CodeAnalysis.ResxSourceGenerator" Version="$(RoslynVersion)" />
  </ItemGroup>
  <ItemGroup>
    <GlobalPackageReference Include="Microsoft.SourceLink.GitHub" Version="1.1.1" />
  </ItemGroup>
</Project><|MERGE_RESOLUTION|>--- conflicted
+++ resolved
@@ -16,7 +16,6 @@
     <PackageVersion Include="Microsoft.AspNetCore.Components.WebAssembly.DevServer" Version="7.0.12" />
     <PackageVersion Include="Microsoft.CodeAnalysis.PublicApiAnalyzers" Version="$(RoslynVersion)" />
     <PackageVersion Include="Microsoft.NET.Test.Sdk" Version="17.7.2" />
-<<<<<<< HEAD
     <PackageVersion Include="Microsoft.VisualStudio.Validation" Version="17.6.11" />
     <PackageVersion Include="NBitcoin.Secp256k1" Version="3.1.1" />
     <PackageVersion Include="Nerdbank.QRCodes" Version="0.2.9-beta" />
@@ -24,14 +23,10 @@
     <PackageVersion Include="System.CommandLine" Version="2.0.0-beta4.22272.1" />
     <PackageVersion Include="System.Memory" Version="4.5.5" />
     <PackageVersion Include="xunit.combinatorial" Version="1.6.24" />
-    <PackageVersion Include="xunit.runner.visualstudio" Version="2.5.1" />
-    <PackageVersion Include="xunit" Version="2.5.1" />
+    <PackageVersion Include="xunit.runner.visualstudio" Version="2.5.3" />
+    <PackageVersion Include="xunit" Version="2.5.2" />
     <PackageVersion Include="ZXing.Net" Version="0.16.9" />
     <PackageVersion Include="ZXing.Net.Bindings.Windows.Compatibility" Version="0.16.12" />
-=======
-    <PackageVersion Include="xunit.runner.visualstudio" Version="2.5.3" />
-    <PackageVersion Include="xunit" Version="2.5.2" />
->>>>>>> 125983c0
   </ItemGroup>
   <ItemGroup>
     <GlobalPackageReference Include="CSharpIsNullAnalyzer" Version="0.1.495" />
